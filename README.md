<div align="center">
  <img class="darkmode" style="width: 400px;" src="https://github.com/moldyn/MoSAIC/blob/main/docs/logo_large_dark.svg?raw=true#gh-dark-mode-only" />
  <img class="lightmode" style="width: 400px;" src="https://github.com/moldyn/MoSAIC/blob/main/docs/logo_large_light.svg?raw=true#gh-light-mode-only" />

  <p>
    <a href="https://github.com/wemake-services/wemake-python-styleguide" alt="wemake-python-styleguide">
        <img src="https://img.shields.io/badge/style-wemake-000000.svg" /></a>
    <a href="https://beartype.rtfd.io" alt="bear-ified">
        <img src="https://raw.githubusercontent.com/beartype/beartype-assets/main/badge/bear-ified.svg" /></a>
    <a href="https://pypi.org/project/mosaic-clustering" alt="PyPI">
        <img src="https://img.shields.io/pypi/v/mosaic-clustering" /></a>
    <a href="https://anaconda.org/conda-forge/mosaic-clustering" alt="conda version">
	<img src="https://img.shields.io/conda/vn/conda-forge/mosaic-clustering" /></a>
    <a href="https://pepy.tech/project/mosaic-clustering" alt="Downloads">
        <img src="https://pepy.tech/badge/mosaic-clustering" /></a>
    <a href="https://github.com/moldyn/MoSAIC/actions/workflows/pytest.yml" alt="GitHub Workflow Status">
        <img src="https://img.shields.io/github/actions/workflow/status/moldyn/MoSAIC/pytest.yml?branch=main"></a>
    <a href="https://codecov.io/gh/moldyn/MoSAIC" alt="Code coverage">
        <img src="https://codecov.io/gh/moldyn/MoSAIC/branch/main/graph/badge.svg?token=KNWDAUXIGI" /></a>
    <a href="https://github.com/moldyn/MoSAIC/actions/workflows/codeql.yml" alt="CodeQL">
        <img src="https://github.com/moldyn/MoSAIC/actions/workflows/codeql.yml/badge.svg?branch=main" /></a>
    <a href="https://img.shields.io/pypi/pyversions/mosaic-clustering" alt="PyPI - Python Version">
        <img src="https://img.shields.io/pypi/pyversions/mosaic-clustering" /></a>
    <a href="https://moldyn.github.io/MoSAIC" alt="Docs">
        <img src="https://img.shields.io/badge/pdoc3-Documentation-brightgreen" /></a>
    <a href="https://doi.org/10.1021/acs.jctc.2c00337" alt="doi">
        <img src="https://img.shields.io/badge/doi-10.1021%2Facs.jctc.2c00337-blue" /></a>
    <a href="https://arxiv.org/abs/2204.02770" alt="arXiv">
        <img src="https://img.shields.io/badge/arXiv-2204.02770-red" /></a>
    <a href="https://github.com/moldyn/MoSAIC/blob/main/LICENSE" alt="License">
        <img src="https://img.shields.io/github/license/moldyn/MoSAIC" /></a>
  </p>

  <p>
    <a href="https://moldyn.github.io/MoSAIC">Docs</a> •
    <a href="#features">Features</a> •
    <a href="#installation">Installation</a> •
    <a href="#usage">Usage</a> •
    <a href="https://moldyn.github.io/MoSAIC/faq">FAQ</a>
  </p>
</div>

# Molecular Systems Automated Identification of Cooperativity
MoSAIC is an unsupervised method for correlation analysis which automatically detects the collective motion in MD simulation data, while simultaneously identifying uncorrelated coordinates as noise.
Hence, it can be used as a feature selection scheme for Markov state modeling or simply to obtain a detailed picture of the key coordinates driving a biomolecular process.  It is based on the Leiden community detection algorithm which is used to bring a correlation matrix in a block-diagonal form.

The method was published in:
<<<<<<< HEAD
> **Correlation-Based Feature Selection to Identify Functional Dynamcis in Proteins**  
> G. Diez, D. Nagel, and G. Stock,  
> *J. Chem. Theory Comput.* **2022** 18 (8), 5079-5088,  
> doi: [10.1021/acs.jctc.2c00337](https://pubs.acs.org/doi/10.1021/acs.jctc.2c00337)
=======
> **Correlation-Based Feature Selection to Identify Functional Dynamics
> in Proteins**  
> G. Diez, D. Nagel, and G. Stock,
> *J. Chem. Theory Comput.* **2022** 18 (8), 5079-5088,
> [10.1021/acs.jctc.2c00337](https://pubs.acs.org/doi/10.1021/acs.jctc.2c00337)
>>>>>>> cfa07baf

If you use this software package, please cite the above mentioned paper.

## Features
- Intuitive usage via [module](#module---inside-a-python-script) and via [CI](#ci---usage-directly-from-the-command-line)
- Sklearn-style API for fast integration into your Python workflow
- No magic, only a  single parameter which can be optimized via cross-validation
- Extensive [documentation](https://moldyn.github.io/MoSAIC) and detailed discussion in publication


## Installation
The package is called `mosaic-clustering` and is available via [PyPI](https://pypi.org/project/mosaic-clustering) or [conda](https://anaconda.org/conda-forge/mosaic-clustering). To install it, simply call:
```bash
python3 -m pip install --upgrade mosaic-clustering
```
or
```
conda install -c conda-forge mosaic-clustering
```

or for the latest dev version
```bash
# via ssh key
python3 -m pip install git+ssh://git@github.com/moldyn/MoSAIC.git

# or via password-based login
python3 -m pip install git+https://github.com/moldyn/MoSAIC.git
```

In case one wants to use the deprecated `UMAPSimilarity` or the module `mosaic umap` one needs to specify the `extras_require='umap'`, so
```bash
python3 -m pip install --upgrade moldyn-mosaic[umap]
```

### Shell Completion
Using the `bash`, `zsh` or `fish` shell click provides an easy way to provide shell completion, checkout the [docs](https://click.palletsprojects.com/en/8.0.x/shell-completion).
In the case of bash you need to add following line to your `~/.bashrc`
```bash
eval "$(_MOSAIC_COMPLETE=bash_source mosaic)"
```

## Usage
In general one can call the module directly by its entry point `$ MoSAIC` or by calling the module `$ python -m mosaic`. The latter method is preferred to ensure using the desired python environment. For enabling the shell completion, the entry point needs to be used.

### CI - Usage Directly from the Command Line
The module brings a rich CI using [click](https://click.palletsprojects.com). Each module and submodule contains a detailed help, which can be accessed by
```bash
$ python -m mosaic
Usage: python -m mosaic [OPTIONS] COMMAND [ARGS]...

  MoSAIC motion v0.3.2

  Molecular systems automated identification of collective motion, is
  a correlation based feature selection framework for MD data.
  Copyright (c) 2021-2023, Georg Diez and Daniel Nagel

Options:
  --help  Show this message and exit.

Commands:
  clustering  Clustering similarity matrix of coordinates.
  similarity  Creating similarity matrix of coordinates.
  umap        Embedd similarity matrix with UMAP.
```
For more details on the submodule one needs to specify one of the three
commands.

A simple workflow example for clustering the input file `input_file` using
correlation and Leiden with CPM and the default resolution parameter:
```bash
# creating correlation matrix
$ python -m mosaic similarity -i input_file -o output_similarity -metric correlation -v

MoSAIC SIMILARITY
~~~ Initialize similarity class
~~~ Load file input_file
~~~ Fit input
~~~ Store similarity matrix in output_similarity

# clustering with CPM and default resolution parameter
# the latter needs to be fine-tuned to each matrix
$ python -m mosaic clustering -i output_similarity -o output_clustering --plot -v

MoSAIC CLUSTERING
~~~ Initialize clustering class
~~~ Load file output_similarity
~~~ Fit input
~~~ Store output
~~~ Plot matrix
```
This will generate the similarity matrix stored in `output_similarity`,
the plotted result in `output_clustering.matrix.pdf`, the raw data of
the matrix in `output_clustering.matrix` and a file containing in each
row the indices of a cluster.

### Module - Inside a Python Script
```python
import mosaic

# Load file
# X is np.ndarray of shape (n_samples, n_features)

sim = mosaic.Similarity(
    metric='correlation',  # or 'NMI', 'GY', 'JSD'
)
sim.fit(X)


# Cluster matrix
clust = mosaic.Clustering(
    mode='CPM',  # or 'modularity
)
clust.fit(sim.matrix_)

clusters = clust.clusters_
clusterd_X = clust.matrix_
...
```<|MERGE_RESOLUTION|>--- conflicted
+++ resolved
@@ -45,18 +45,10 @@
 Hence, it can be used as a feature selection scheme for Markov state modeling or simply to obtain a detailed picture of the key coordinates driving a biomolecular process.  It is based on the Leiden community detection algorithm which is used to bring a correlation matrix in a block-diagonal form.
 
 The method was published in:
-<<<<<<< HEAD
-> **Correlation-Based Feature Selection to Identify Functional Dynamcis in Proteins**  
+> **Correlation-Based Feature Selection to Identify Functional Dynamics in Proteins**  
 > G. Diez, D. Nagel, and G. Stock,  
 > *J. Chem. Theory Comput.* **2022** 18 (8), 5079-5088,  
 > doi: [10.1021/acs.jctc.2c00337](https://pubs.acs.org/doi/10.1021/acs.jctc.2c00337)
-=======
-> **Correlation-Based Feature Selection to Identify Functional Dynamics
-> in Proteins**  
-> G. Diez, D. Nagel, and G. Stock,
-> *J. Chem. Theory Comput.* **2022** 18 (8), 5079-5088,
-> [10.1021/acs.jctc.2c00337](https://pubs.acs.org/doi/10.1021/acs.jctc.2c00337)
->>>>>>> cfa07baf
 
 If you use this software package, please cite the above mentioned paper.
 
