--- conflicted
+++ resolved
@@ -14,15 +14,9 @@
     env:
       PYTHON: ${{ matrix.python-version }}
     steps:
-<<<<<<< HEAD
-    - uses: actions/checkout@v3
-    - name: Set up Python ${{ matrix.python-version }}
-      uses: actions/setup-python@v4
-=======
     - uses: actions/checkout@v4
     - name: Set up Python ${{ matrix.python-version }}
       uses: actions/setup-python@v5
->>>>>>> 1fabfa40
       with:
         python-version: ${{ matrix.python-version }}
         allow-prereleases: true
@@ -37,11 +31,7 @@
       run: |
         pytest --cov-report=xml
     - name: Upload coverage to Codecov
-<<<<<<< HEAD
-      uses: codecov/codecov-action@v3
-=======
       uses: codecov/codecov-action@v5
->>>>>>> 1fabfa40
       with:
         token: ${{ secrets.CODECOV_TOKEN }}
         files: ./coverage.xml
